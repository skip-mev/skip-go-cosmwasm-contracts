[workspace]
resolver = "2"
members  = [
  "contracts/entry-point",
  "contracts/adapters/ibc/*",
  "contracts/adapters/swap/*",
  "packages/*",
]

[workspace.package]
version       = "0.2.1"
authors       = ["Skip"]
edition       = "2021"
rust-version  = "1.71.0"
license       = "TBD"
homepage      = "https://skip.money/"
repository    = "https://github.com/skip-mev/skip-api-contracts"
documentation = "https://github.com/skip-mev/skip-api-contracts#readme"
keywords      = ["cosmwasm"]

[workspace.dependencies]
astroport        = "2.8"
<<<<<<< HEAD
# I had to upgrade this because Lido Satellite uses the newest version
# and creates a conflict on import
cosmwasm-schema  = "1.4.1"
cosmwasm-std     = { version = "1.3", features = ["stargate"] }
=======
cosmwasm-schema  = "1.4"
cosmwasm-std     = { version = "1.4", features = ["stargate"] }
>>>>>>> 9d911395
cosmos-sdk-proto = { version = "0.19", default-features = false }
cw2              = "1.1"
cw20             = "1.1"
cw-storage-plus  = "1"
cw-utils         = "1.0.1"
ibc-proto        = { version = "0.32.1", default-features = false }
lido-satellite   = { git = "https://github.com/hadronlabs-org/lido-satellite", branch = "main", features = ["library"] }
neutron-proto    = { version = "0.1.1", default-features = false, features = ["cosmwasm"] }
neutron-sdk      = "0.5"
osmosis-std      = "0.15.3"
prost            = "0.11"
serde-cw-value   = "0.7.0"
serde-json-wasm  = "0.5.1"
skip             = { version = "0.2.0", path = "./packages/skip" }
test-case        = "3.1.0"
thiserror        = "1"

[profile.release]
codegen-units    = 1
debug            = false
debug-assertions = false
incremental      = false
lto              = true
opt-level        = 3
overflow-checks  = true
rpath            = false<|MERGE_RESOLUTION|>--- conflicted
+++ resolved
@@ -20,15 +20,8 @@
 
 [workspace.dependencies]
 astroport        = "2.8"
-<<<<<<< HEAD
-# I had to upgrade this because Lido Satellite uses the newest version
-# and creates a conflict on import
 cosmwasm-schema  = "1.4.1"
-cosmwasm-std     = { version = "1.3", features = ["stargate"] }
-=======
-cosmwasm-schema  = "1.4"
 cosmwasm-std     = { version = "1.4", features = ["stargate"] }
->>>>>>> 9d911395
 cosmos-sdk-proto = { version = "0.19", default-features = false }
 cw2              = "1.1"
 cw20             = "1.1"
