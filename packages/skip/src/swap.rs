use crate::{asset::Asset, error::SkipError};

use std::{convert::TryFrom, num::ParseIntError};

use astroport::{asset::AssetInfo, router::SwapOperation as AstroportSwapOperation};
use cosmwasm_schema::{cw_serde, QueryResponses};
use cosmwasm_std::{Addr, Api, BankMsg, CosmosMsg, Decimal, DepsMut, Env, MessageInfo, Response};
use cosmwasm_std::{Binary, Uint128};
use cw20::Cw20Contract;
use cw20::Cw20ReceiveMsg;
use osmosis_std::types::osmosis::poolmanager::v1beta1::{
    SwapAmountInRoute as OsmosisSwapAmountInRoute,
    SwapAmountInSplitRoute as OsmosisSwapAmountInSplitRoute,
    SwapAmountOutRoute as OsmosisSwapAmountOutRoute,
};

///////////////
/// MIGRATE ///
///////////////

// The MigrateMsg struct defines the migration parameters used.
#[cw_serde]
pub struct MigrateMsg {
    pub entry_point_contract_address: String,
}

///////////////////
/// INSTANTIATE ///
///////////////////

// The InstantiateMsg struct defines the initialization parameters for the
// Osmosis Poolmanager and Astroport swap adapter contracts.
#[cw_serde]
pub struct InstantiateMsg {
    pub entry_point_contract_address: String,
}

#[cw_serde]
pub struct DexterAdapterInstantiateMsg {
    pub entry_point_contract_address: String,
    pub dexter_vault_contract_address: String,
    pub dexter_router_contract_address: String,
}

#[cw_serde]
pub struct LidoSatelliteInstantiateMsg {
    pub entry_point_contract_address: String,
    pub lido_satellite_contract_address: String,
}

/////////////////////////
///      EXECUTE      ///
/////////////////////////

// The ExecuteMsg enum defines the execution message that the swap adapter contracts can handle.
// Only the Swap message is callable by external users.
#[cw_serde]
pub enum ExecuteMsg {
    Receive(Cw20ReceiveMsg),
    Swap {
        routes: Vec<Route>,
    },
    TransferFundsBack {
        swapper: Addr,
        return_denom: String,
    },
    // Only used for the astroport swap adapter contract
    AstroportPoolSwap {
        operation: SwapOperation,
<<<<<<< HEAD
=======
        offer_asset: Option<Asset>,
>>>>>>> a95f17d6
    },
    // Only used for the white whale swap adapter contract
    WhiteWhalePoolSwap {
        operation: SwapOperation,
<<<<<<< HEAD
        offer_asset: Option<Asset>,
=======
>>>>>>> a95f17d6
    },
}

#[cw_serde]
pub enum Cw20HookMsg {
    Swap { routes: Vec<Route> },
}

/////////////////////////
///       QUERY       ///
/////////////////////////

// The QueryMsg enum defines the queries the swap adapter contracts provide.
#[cw_serde]
#[derive(QueryResponses)]
pub enum QueryMsg {
    // SimulateSwapExactAssetOut returns the asset in necessary to receive the specified asset out
    #[returns(Asset)]
    SimulateSwapExactAssetOut {
        asset_out: Asset,
        swap_operations: Vec<SwapOperation>,
    },
    // SimulateSwapExactAssetIn returns the asset out received from the specified asset in
    #[returns(Asset)]
    SimulateSwapExactAssetIn {
        asset_in: Asset,
        swap_operations: Vec<SwapOperation>,
    },
    // SimulateSwapExactAssetOutWithSpotPrice returns the asset in necessary to receive the specified asset out with metadata
    #[returns(SimulateSwapExactAssetOutResponse)]
    SimulateSwapExactAssetOutWithMetadata {
        asset_out: Asset,
        swap_operations: Vec<SwapOperation>,
        include_spot_price: bool,
    },
    // SimulateSwapExactAssetInWithSpotPrice returns the asset out received from the specified asset in with metadata
    #[returns(SimulateSwapExactAssetInResponse)]
    SimulateSwapExactAssetInWithMetadata {
        asset_in: Asset,
        swap_operations: Vec<SwapOperation>,
        include_spot_price: bool,
    },
}

// The SimulateSwapExactAssetInResponse struct defines the response for the
// SimulateSwapExactAssetIn query.
#[cw_serde]
pub struct SimulateSwapExactAssetInResponse {
    pub asset_out: Asset,
    pub spot_price: Option<Decimal>,
}

// The SimulateSwapExactAssetOutResponse struct defines the response for the
// SimulateSwapExactAssetOut query.
#[cw_serde]
pub struct SimulateSwapExactAssetOutResponse {
    pub asset_in: Asset,
    pub spot_price: Option<Decimal>,
}

////////////////////
/// COMMON TYPES ///
////////////////////

// Swap venue object that contains the name of the swap venue and adapter contract address.
#[cw_serde]
pub struct SwapVenue {
    pub name: String,
    pub adapter_contract_address: String,
}

#[cw_serde]
pub struct Route {
    pub offer_asset: Asset,
    pub operations: Vec<SwapOperation>,
}

// Standard swap operation type that contains the pool, denom in, and denom out
// for the swap operation. The type is converted into the respective swap venues
// expected format in each adapter contract.
#[cw_serde]
pub struct SwapOperation {
    pub pool: String,
    pub denom_in: String,
    pub denom_out: String,
    pub interface: Option<Binary>,
}

// ASTROPORT CONVERSION

// Converts a swap operation to an astroport swap operation
impl SwapOperation {
    pub fn into_astroport_swap_operation(&self, api: &dyn Api) -> AstroportSwapOperation {
        let offer_asset_info = match api.addr_validate(&self.denom_in) {
            Ok(contract_addr) => AssetInfo::Token { contract_addr },
            Err(_) => AssetInfo::NativeToken {
                denom: self.denom_in.clone(),
            },
        };

        let ask_asset_info = match api.addr_validate(&self.denom_out) {
            Ok(contract_addr) => AssetInfo::Token { contract_addr },
            Err(_) => AssetInfo::NativeToken {
                denom: self.denom_out.clone(),
            },
        };

        AstroportSwapOperation::AstroSwap {
            offer_asset_info,
            ask_asset_info,
        }
    }
}

// OSMOSIS CONVERSIONS

impl TryFrom<Route> for OsmosisSwapAmountInSplitRoute {
    type Error = ParseIntError;

    fn try_from(route: Route) -> Result<Self, Self::Error> {
        let pools: Vec<OsmosisSwapAmountInRoute> = convert_swap_operations(route.operations)?;

        Ok(OsmosisSwapAmountInSplitRoute {
            pools,
            token_in_amount: route.offer_asset.amount().to_string(),
        })
    }
}

// Converts a skip swap operation to an osmosis swap amount in route
// Error if the given String for pool in the swap operation is not a valid u64.
impl TryFrom<SwapOperation> for OsmosisSwapAmountInRoute {
    type Error = ParseIntError;

    fn try_from(swap_operation: SwapOperation) -> Result<Self, Self::Error> {
        Ok(OsmosisSwapAmountInRoute {
            pool_id: swap_operation.pool.parse()?,
            token_out_denom: swap_operation.denom_out,
        })
    }
}

// Converts a skip swap operation to an osmosis swap amount out route
// Error if the given String for pool in the swap operation is not a valid u64.
impl TryFrom<SwapOperation> for OsmosisSwapAmountOutRoute {
    type Error = ParseIntError;

    fn try_from(swap_operation: SwapOperation) -> Result<Self, Self::Error> {
        Ok(OsmosisSwapAmountOutRoute {
            pool_id: swap_operation.pool.parse()?,
            token_in_denom: swap_operation.denom_in,
        })
    }
}

// Converts a vector of skip swap operation to vector of osmosis swap
// amount in/out routes, returning an error if any of the swap operations
// fail to convert. This only happens if the given String for pool in the
// swap operation is not a valid u64, which is the pool_id type for Osmosis.
pub fn convert_swap_operations<T>(
    swap_operations: Vec<SwapOperation>,
) -> Result<Vec<T>, ParseIntError>
where
    T: TryFrom<SwapOperation, Error = ParseIntError>,
{
    swap_operations.into_iter().map(T::try_from).collect()
}

// Converts a vector of skip routes to vector of osmosis split routes,
// returning an error if any of the routes fail to convert.
pub fn convert_routes<T>(routes: Vec<Route>) -> Result<Vec<T>, ParseIntError>
where
    T: TryFrom<Route, Error = ParseIntError>,
{
    routes.into_iter().map(T::try_from).collect()
}

// Swap object to get the exact amount of a given asset with the given vector of swap operations
#[cw_serde]
pub struct SwapExactAssetOut {
    pub swap_venue_name: String,
    pub routes: Vec<Route>,
    pub refund_address: Option<String>,
}

// Swap object that swaps the remaining asset recevied
// from the contract call minus fee swap (if present)
#[cw_serde]
pub struct SwapExactAssetIn {
    pub swap_venue_name: String,
    pub routes: Vec<Route>,
}

// Converts a SwapExactAssetOut used in the entry point contract
// to a swap adapter Swap execute message
impl From<SwapExactAssetOut> for ExecuteMsg {
    fn from(swap: SwapExactAssetOut) -> Self {
        ExecuteMsg::Swap {
            routes: swap.routes,
        }
    }
}

// Converts a SwapExactAssetIn used in the entry point contract
// to a swap adapter Swap execute message
impl From<SwapExactAssetIn> for ExecuteMsg {
    fn from(swap: SwapExactAssetIn) -> Self {
        ExecuteMsg::Swap {
            routes: swap.routes,
        }
    }
}

#[cw_serde]
pub enum Swap {
    SwapExactAssetIn(SwapExactAssetIn),
    SwapExactAssetOut(SwapExactAssetOut),
}

////////////////////////
/// COMMON FUNCTIONS ///
////////////////////////

// Query the contract's balance and transfer the funds back to the swapper
pub fn execute_transfer_funds_back(
    deps: DepsMut,
    env: Env,
    info: MessageInfo,
    swapper: Addr,
    return_denom: String,
) -> Result<Response, SkipError> {
    // Ensure the caller is the contract itself
    if info.sender != env.contract.address {
        return Err(SkipError::Unauthorized);
    }
    // Create the transfer funds back message
    let transfer_funds_back_msg: CosmosMsg = match deps.api.addr_validate(&return_denom) {
        Ok(contract_addr) => Asset::new(
            deps.api,
            contract_addr.as_str(),
            Cw20Contract(contract_addr.clone()).balance(&deps.querier, &env.contract.address)?,
        )
        .transfer(swapper.as_str()),
        Err(_) => CosmosMsg::Bank(BankMsg::Send {
            to_address: swapper.to_string(),
            amount: deps.querier.query_all_balances(env.contract.address)?,
        }),
    };

    Ok(Response::new()
        .add_message(transfer_funds_back_msg)
        .add_attribute("action", "dispatch_transfer_funds_back_bank_send"))
}

// Validates the swap operations
pub fn validate_swap_operations(
    swap_operations: &[SwapOperation],
    asset_in_denom: &str,
    asset_out_denom: &str,
) -> Result<(), SkipError> {
    // Verify the swap operations are not empty
    let (Some(first_op), Some(last_op)) = (swap_operations.first(), swap_operations.last()) else {
        return Err(SkipError::SwapOperationsEmpty);
    };

    // Verify the first swap operation denom in is the same as the asset in denom
    if first_op.denom_in != asset_in_denom {
        return Err(SkipError::SwapOperationsAssetInDenomMismatch);
    }

    // Verify the last swap operation denom out is the same as the asset out denom
    if last_op.denom_out != asset_out_denom {
        return Err(SkipError::SwapOperationsAssetOutDenomMismatch);
    }

    Ok(())
}

// Validates routes
pub fn validate_routes(
    routes: &[Route],
    asset_in: &Asset,
    asset_out_denom: &str,
) -> Result<(), SkipError> {
    // Verify the routes are not empty
    if routes.is_empty() {
        return Err(SkipError::RoutesEmpty);
    }

    let mut amount_in = Uint128::zero();

    for route in routes {
        // Verify the swap operations are not empty, and all operations have the same denom in and out
        validate_swap_operations(&route.operations, asset_in.denom(), asset_out_denom)?;

        amount_in += route.offer_asset.amount();
    }

    // Verify the total offer_asset amount is equal to the asset_in amount
    if amount_in != asset_in.amount() {
        return Err(SkipError::RoutesAssetInAmountMismatch);
    }

    Ok(())
}

#[cfg(test)]
mod tests {
    use super::*;

    use cosmwasm_std::testing::mock_dependencies;

    #[test]
    fn test_from_swap_operation_to_astropot_swap_operation() {
        // TEST CASE 1: Native Swap Operation
        let swap_operation = SwapOperation {
            pool: "1".to_string(),
            denom_in: "ua".to_string(),
            denom_out: "uo".to_string(),
            interface: None,
        };

        let deps = mock_dependencies();

        let astroport_swap_operation: AstroportSwapOperation =
            swap_operation.into_astroport_swap_operation(&deps.api);

        assert_eq!(
            astroport_swap_operation,
            AstroportSwapOperation::AstroSwap {
                offer_asset_info: AssetInfo::NativeToken {
                    denom: "ua".to_string()
                },
                ask_asset_info: AssetInfo::NativeToken {
                    denom: "uo".to_string()
                }
            }
        );

        // TEST CASE 2: CW20 Swap Operation
        let swap_operation = SwapOperation {
            pool: "1".to_string(),
            denom_in: "cwabc".to_string(),
            denom_out: "cw123".to_string(),
            interface: None,
        };

        let deps = mock_dependencies();

        let astroport_swap_operation: AstroportSwapOperation =
            swap_operation.into_astroport_swap_operation(&deps.api);

        assert_eq!(
            astroport_swap_operation,
            AstroportSwapOperation::AstroSwap {
                offer_asset_info: AssetInfo::Token {
                    contract_addr: Addr::unchecked("cwabc")
                },
                ask_asset_info: AssetInfo::Token {
                    contract_addr: Addr::unchecked("cw123")
                }
            }
        );
    }

    #[test]
    fn test_from_swap_operation_to_osmosis_swap_amount_in_route() {
        // TEST CASE 1: Valid Swap Operation
        let swap_operation = SwapOperation {
            pool: "1".to_string(),
            denom_in: "uatom".to_string(),
            denom_out: "uosmo".to_string(),
            interface: None,
        };

        let osmosis_swap_amount_in_route: OsmosisSwapAmountInRoute =
            swap_operation.try_into().unwrap();

        assert_eq!(
            osmosis_swap_amount_in_route,
            OsmosisSwapAmountInRoute {
                pool_id: 1,
                token_out_denom: "uosmo".to_string()
            }
        );

        // TEST CASE 2: Invalid Pool ID
        let swap_operation = SwapOperation {
            pool: "invalid".to_string(),
            denom_in: "uatom".to_string(),
            denom_out: "uosmo".to_string(),
            interface: None,
        };

        let result: Result<OsmosisSwapAmountInRoute, ParseIntError> = swap_operation.try_into();

        assert!(result.is_err());
        assert_eq!(
            result.unwrap_err().to_string(),
            "invalid digit found in string"
        );
    }

    #[test]
    fn test_from_swap_operation_to_osmosis_swap_amount_out_route() {
        // TEST CASE 1: Valid Swap Operation
        let swap_operation = SwapOperation {
            pool: "1".to_string(),
            denom_in: "uatom".to_string(),
            denom_out: "uosmo".to_string(),
            interface: None,
        };

        let osmosis_swap_amount_out_route: OsmosisSwapAmountOutRoute =
            swap_operation.try_into().unwrap();

        assert_eq!(
            osmosis_swap_amount_out_route,
            OsmosisSwapAmountOutRoute {
                pool_id: 1,
                token_in_denom: "uatom".to_string()
            }
        );

        // TEST CASE 2: Invalid Pool ID
        let swap_operation = SwapOperation {
            pool: "invalid".to_string(),
            denom_in: "uatom".to_string(),
            denom_out: "uosmo".to_string(),
            interface: None,
        };

        let result: Result<OsmosisSwapAmountOutRoute, ParseIntError> = swap_operation.try_into();

        assert!(result.is_err());
        assert_eq!(
            result.unwrap_err().to_string(),
            "invalid digit found in string"
        );
    }

    #[test]
    fn test_convert_swap_operations() {
        // TEST CASE 1: Valid Swap Operations
        let swap_operations = vec![
            SwapOperation {
                pool: "1".to_string(),
                denom_in: "uatom".to_string(),
                denom_out: "uosmo".to_string(),
                interface: None,
            },
            SwapOperation {
                pool: "2".to_string(),
                denom_in: "uosmo".to_string(),
                denom_out: "untrn".to_string(),
                interface: None,
            },
        ];

        let result: Result<Vec<OsmosisSwapAmountInRoute>, ParseIntError> =
            convert_swap_operations(swap_operations.clone());

        assert!(result.is_ok());
        assert_eq!(
            result.unwrap(),
            vec![
                OsmosisSwapAmountInRoute {
                    pool_id: 1,
                    token_out_denom: "uosmo".to_string()
                },
                OsmosisSwapAmountInRoute {
                    pool_id: 2,
                    token_out_denom: "untrn".to_string()
                }
            ]
        );

        let result: Result<Vec<OsmosisSwapAmountOutRoute>, ParseIntError> =
            convert_swap_operations(swap_operations);

        assert!(result.is_ok());
        assert_eq!(
            result.unwrap(),
            vec![
                OsmosisSwapAmountOutRoute {
                    pool_id: 1,
                    token_in_denom: "uatom".to_string()
                },
                OsmosisSwapAmountOutRoute {
                    pool_id: 2,
                    token_in_denom: "uosmo".to_string()
                }
            ]
        );

        // TEST CASE 2: Invalid Pool ID
        let swap_operations = vec![
            SwapOperation {
                pool: "invalid".to_string(),
                denom_in: "uatom".to_string(),
                denom_out: "uosmo".to_string(),
                interface: None,
            },
            SwapOperation {
                pool: "2".to_string(),
                denom_in: "uosmo".to_string(),
                denom_out: "untrn".to_string(),
                interface: None,
            },
        ];

        let result: Result<Vec<OsmosisSwapAmountInRoute>, ParseIntError> =
            convert_swap_operations(swap_operations.clone());

        assert!(result.is_err());
        assert_eq!(
            result.unwrap_err().to_string(),
            "invalid digit found in string"
        );

        let result: Result<Vec<OsmosisSwapAmountOutRoute>, ParseIntError> =
            convert_swap_operations(swap_operations);

        assert!(result.is_err());
        assert_eq!(
            result.unwrap_err().to_string(),
            "invalid digit found in string"
        );
    }

    #[test]
    fn test_validate_swap_operations() {
        // TEST CASE 1: Valid Swap Operations
        let swap_operations = vec![
            SwapOperation {
                pool: "1".to_string(),
                denom_in: "uatom".to_string(),
                denom_out: "uosmo".to_string(),
                interface: None,
            },
            SwapOperation {
                pool: "2".to_string(),
                denom_in: "uosmo".to_string(),
                denom_out: "untrn".to_string(),
                interface: None,
            },
        ];

        let asset_in_denom = "uatom";
        let asset_out_denom = "untrn";

        let result = validate_swap_operations(&swap_operations, asset_in_denom, asset_out_denom);

        assert!(result.is_ok());

        // TEST CASE 2: Empty Swap Operations
        let swap_operations: Vec<SwapOperation> = vec![];

        let asset_in_denom = "uatom";
        let asset_out_denom = "untrn";

        let result = validate_swap_operations(&swap_operations, asset_in_denom, asset_out_denom);

        assert!(result.is_err());
        assert_eq!(result.unwrap_err(), SkipError::SwapOperationsEmpty);

        // TEST CASE 3: First Swap Operation Denom In Mismatch
        let swap_operations = vec![
            SwapOperation {
                pool: "1".to_string(),
                denom_in: "uosmo".to_string(),
                denom_out: "uatom".to_string(),
                interface: None,
            },
            SwapOperation {
                pool: "2".to_string(),
                denom_in: "uatom".to_string(),
                denom_out: "untrn".to_string(),
                interface: None,
            },
        ];

        let asset_in_denom = "uatom";
        let asset_out_denom = "untrn";

        let result = validate_swap_operations(&swap_operations, asset_in_denom, asset_out_denom);

        assert!(result.is_err());
        assert_eq!(
            result.unwrap_err(),
            SkipError::SwapOperationsAssetInDenomMismatch
        );

        // TEST CASE 4: Last Swap Operation Denom Out Mismatch
        let swap_operations = vec![
            SwapOperation {
                pool: "1".to_string(),
                denom_in: "uatom".to_string(),
                denom_out: "uosmo".to_string(),
                interface: None,
            },
            SwapOperation {
                pool: "2".to_string(),
                denom_in: "uosmo".to_string(),
                denom_out: "uatom".to_string(),
                interface: None,
            },
        ];

        let asset_in_denom = "uatom";
        let asset_out_denom = "untrn";

        let result = validate_swap_operations(&swap_operations, asset_in_denom, asset_out_denom);

        assert!(result.is_err());
        assert_eq!(
            result.unwrap_err(),
            SkipError::SwapOperationsAssetOutDenomMismatch
        );
    }
}<|MERGE_RESOLUTION|>--- conflicted
+++ resolved
@@ -67,18 +67,12 @@
     // Only used for the astroport swap adapter contract
     AstroportPoolSwap {
         operation: SwapOperation,
-<<<<<<< HEAD
-=======
         offer_asset: Option<Asset>,
->>>>>>> a95f17d6
     },
     // Only used for the white whale swap adapter contract
     WhiteWhalePoolSwap {
         operation: SwapOperation,
-<<<<<<< HEAD
         offer_asset: Option<Asset>,
-=======
->>>>>>> a95f17d6
     },
 }
 
