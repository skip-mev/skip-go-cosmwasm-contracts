--- conflicted
+++ resolved
@@ -37,12 +37,9 @@
 cw-multi-test    = "0.20.0"
 ibc-proto        = { version = "0.32.1", default-features = false }
 lido-satellite   = { git = "https://github.com/hadronlabs-org/lido-satellite", branch = "main", features = ["library"] }
-<<<<<<< HEAD
-mockall          = "0.12.1"
-=======
 drop-factory     = { git = "https://github.com/hadronlabs-org/drop-contracts.git", branch = "feat/audit-fixes", features = ["library"] }
 drop-staking-base = { git = "https://github.com/hadronlabs-org/drop-contracts.git", branch = "feat/audit-fixes", features = ["library"] }
->>>>>>> a66a7dfc
+mockall          = "0.12.1"
 neutron-proto    = { version = "0.1.1", default-features = false, features = ["cosmwasm"] }
 neutron-sdk      = "0.10.0"
 osmosis-std      = "0.15.3"
