--- conflicted
+++ resolved
@@ -51,53 +51,11 @@
       {
         "type": "object",
         "required": [
-<<<<<<< HEAD
           "receive"
         ],
         "properties": {
           "receive": {
             "$ref": "#/definitions/Cw20ReceiveMsg"
-=======
-          "swap_and_action_with_recover"
-        ],
-        "properties": {
-          "swap_and_action_with_recover": {
-            "type": "object",
-            "required": [
-              "affiliates",
-              "min_coin",
-              "post_swap_action",
-              "recovery_addr",
-              "timeout_timestamp",
-              "user_swap"
-            ],
-            "properties": {
-              "affiliates": {
-                "type": "array",
-                "items": {
-                  "$ref": "#/definitions/Affiliate"
-                }
-              },
-              "min_coin": {
-                "$ref": "#/definitions/Coin"
-              },
-              "post_swap_action": {
-                "$ref": "#/definitions/Action"
-              },
-              "recovery_addr": {
-                "$ref": "#/definitions/Addr"
-              },
-              "timeout_timestamp": {
-                "type": "integer",
-                "format": "uint64",
-                "minimum": 0.0
-              },
-              "user_swap": {
-                "$ref": "#/definitions/Swap"
-              }
-            },
-            "additionalProperties": false
->>>>>>> 8300cb11
           }
         },
         "additionalProperties": false
