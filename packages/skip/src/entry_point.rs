--- conflicted
+++ resolved
@@ -5,12 +5,8 @@
 };
 
 use cosmwasm_schema::{cw_serde, QueryResponses};
-<<<<<<< HEAD
-use cosmwasm_std::{Binary, Uint128};
+use cosmwasm_std::{Addr, Binary, Coin, Uint128};
 use cw20::Cw20ReceiveMsg;
-=======
-use cosmwasm_std::{Addr, Binary, Coin, Uint128};
->>>>>>> 8300cb11
 
 ///////////////////
 /// INSTANTIATE ///
@@ -32,9 +28,7 @@
 #[cw_serde]
 #[allow(clippy::large_enum_variant)]
 pub enum ExecuteMsg {
-<<<<<<< HEAD
     Receive(Cw20ReceiveMsg),
-=======
     SwapAndActionWithRecover {
         user_swap: Swap,
         min_coin: Coin,
@@ -43,7 +37,6 @@
         affiliates: Vec<Affiliate>,
         recovery_addr: Addr,
     },
->>>>>>> 8300cb11
     SwapAndAction {
         user_swap: Swap,
         min_asset: Asset,
