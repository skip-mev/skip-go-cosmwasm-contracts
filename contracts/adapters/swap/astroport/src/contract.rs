--- conflicted
+++ resolved
@@ -3,26 +3,15 @@
     state::{ENTRY_POINT_CONTRACT_ADDRESS, ROUTER_CONTRACT_ADDRESS},
 };
 use astroport::{
-<<<<<<< HEAD
-    pair::{QueryMsg as PairQueryMsg, ReverseSimulationResponse},
-    router::{
-        ExecuteMsg as RouterExecuteMsg, QueryMsg as RouterQueryMsg, SimulateSwapOperationsResponse,
-=======
     pair::{
         QueryMsg as PairQueryMsg, ReverseSimulationResponse, SimulationResponse,
         MAX_ALLOWED_SLIPPAGE,
->>>>>>> 08771a97
     },
     router::ExecuteMsg as RouterExecuteMsg,
 };
 use cosmwasm_std::{
-<<<<<<< HEAD
-    entry_point, from_binary, to_binary, Addr, Api, Binary, Deps, DepsMut, Env, MessageInfo,
-    Response, Uint128, WasmMsg,
-=======
     entry_point, from_binary, to_binary, Addr, Api, Binary, Decimal, Deps, DepsMut, Env,
     MessageInfo, Response, Uint128, WasmMsg,
->>>>>>> 08771a97
 };
 use cw20::{Cw20Coin, Cw20ReceiveMsg};
 use cw_utils::one_coin;
@@ -272,24 +261,6 @@
             // Assert the operation does not exceed the max spread limit
             assert_max_spread(res.return_amount, res.spread_amount)?;
 
-<<<<<<< HEAD
-    // Convert the swap operations to astroport swap operations
-    let astroport_swap_operations = swap_operations
-        .into_iter()
-        .map(|swap_op| swap_op.into_astroport_swap_operation(deps.api))
-        .collect();
-
-    // Query the astroport router contract to simulate the swap operations
-    let res: SimulateSwapOperationsResponse = deps.querier.query_wasm_smart(
-        router_contract_address,
-        &RouterQueryMsg::SimulateSwapOperations {
-            offer_amount: asset_in.amount(),
-            operations: astroport_swap_operations,
-        },
-    )?;
-
-    Ok(Asset::new(deps.api, &denom_out, res.amount))
-=======
             Ok(Asset::new(
                 deps.api,
                 &operation.denom_out,
@@ -300,7 +271,6 @@
 
     // Return the asset out
     Ok(asset_out)
->>>>>>> 08771a97
 }
 
 // Queries the astroport pool contracts to simulate a multi-hop swap exact amount out
@@ -337,12 +307,9 @@
                 },
             )?;
 
-<<<<<<< HEAD
-=======
             // Assert the operation does not exceed the max spread limit
             assert_max_spread(res.offer_amount, res.spread_amount)?;
 
->>>>>>> 08771a97
             Ok(Asset::new(
                 deps.api,
                 &operation.denom_in,
@@ -353,8 +320,6 @@
 
     // Return the coin in needed
     Ok(asset_in_needed)
-<<<<<<< HEAD
-=======
 }
 
 fn assert_max_spread(return_amount: Uint128, spread_amount: Uint128) -> ContractResult<()> {
@@ -363,5 +328,4 @@
         return Err(ContractError::MaxSpreadAssertion {});
     }
     Ok(())
->>>>>>> 08771a97
 }